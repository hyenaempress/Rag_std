--- conflicted
+++ resolved
@@ -367,11 +367,8 @@
 - **Issues**: GitHub Issues 탭 이용
 
 ## 📄 라이선스
-<<<<<<< HEAD
-
-=======
->>>>>>> 892928d5
- -CC BY-NC-SA 4.0 (Creative Commons, 저작자표시-비영리-동일조건변경허락) [LICENSE](LICENSE) 파일 참조
+
+MIT License - [LICENSE](LICENSE) 파일 참조
 
 ## 🙏 오픈소스 라이브러리
 
